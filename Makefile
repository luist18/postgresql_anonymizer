--- conflicted
+++ resolved
@@ -36,28 +36,25 @@
 	docker-compose down
 	docker-compose up -d
 
-<<<<<<< HEAD
-
-load: data/load.sql
-=======
-SQL_SCRIPTS= load test demo drop perf
-
-load: data/load.sql
-test: tests/sql/unit.sql
-demo: tests/sql/demo.sql
-drop: tests/sql/drop.sql
-perf: tests/sql/perf.sql
 
 
 expected: tests/expected/unit.out
 
 tests/expected/unit.out: tests/sql/unit.sql
 	$(PSQL) -f $^ > $@		
->>>>>>> 4b0c788e
+
+
+##
+## Load data from CSV files into SQL tables
+##
+load: data/load.sql
 
 data/load.sql:
 	$(PSQL) -f $@
 
+##
+## Tests
+##
 test_unit: tests/sql/unit.sql
 test_demo: tests/sql/demo.sql
 test_drop: tests/sql/drop.sql
@@ -65,6 +62,9 @@
 tests/sql/%.sql:
 	$(PSQL)	-f $@	
 
+##
+## Mandatory PGXS stuff
+##
 PG_CONFIG = pg_config
 PGXS := $(shell $(PG_CONFIG) --pgxs)
 include $(PGXS)