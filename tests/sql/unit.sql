
CREATE EXTENSION IF NOT EXISTS anon;

--                                                                                                                                                     
-- Generic Types                                                                                                                                       
--     

-- zip
SELECT pg_typeof(anon.random_zip());


-- string

SELECT pg_typeof(anon.random_string(1));
--SELECT anon_string(123456789);


-- Date                                                                                                                                                
SELECT pg_typeof(anon.random_date_between('01/01/1900'::TIMESTAMP WITH TIME ZONE,now()));                                                              
SELECT pg_typeof(anon.random_date_between('01/01/0001'::DATE,'01/01/4001'::DATE));                                                                     
SELECT pg_typeof(anon.random_date());  

-- Integer
SELECT pg_typeof(anon.random_int_between(1,3));

--
-- Personal Data (First Name, etc.)
--

-- First Name
SELECT pg_typeof(anon.random_first_name());

-- Last Name                                                                                                                                          
SELECT pg_typeof(anon.random_last_name());


-- Email
SELECT pg_typeof(anon.random_email());

-- Phone
SELECT pg_typeof(anon.random_phone('0033'));
SELECT pg_typeof(anon.random_phone(NULL));
SELECT pg_typeof(anon.random_phone());

-- Location
SELECT pg_typeof(anon.random_city_in_country('France'));
SELECT pg_typeof(anon.random_city_in_country('dfndjndjnjdnvjdnjvndjnvjdnvjdnjnvdnvjdnvj'));
SELECT pg_typeof(anon.random_city_in_country(NULL));                                                                                   
SELECT pg_typeof(anon.random_city());                                                                                                               
SELECT pg_typeof(anon.random_region_in_country('Italy'));
SELECT pg_typeof(anon.random_region_in_country('c,dksv,kdfsdnfvsjdnfjsdnjfndj'));
SELECT pg_typeof(anon.random_region_in_country(NULL));
SELECT pg_typeof(anon.random_region());                                                                                 
SELECT pg_typeof(anon.random_country()); 


--
-- Company
--

SELECT pg_typeof(anon.random_company());

--
<<<<<<< HEAD
-- IBAN
--
SELECT pg_typeof(anon.random_iban());

--
-- Date
=======
-- End
>>>>>>> 800aaaa0
--
DROP EXTENSION anon;<|MERGE_RESOLUTION|>--- conflicted
+++ resolved
@@ -61,15 +61,11 @@
 SELECT pg_typeof(anon.random_company());
 
 --
-<<<<<<< HEAD
 -- IBAN
 --
 SELECT pg_typeof(anon.random_iban());
 
 --
--- Date
-=======
 -- End
->>>>>>> 800aaaa0
 --
 DROP EXTENSION anon;