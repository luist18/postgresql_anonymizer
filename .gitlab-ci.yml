--- conflicted
+++ resolved
@@ -135,19 +135,12 @@
   script:
     - yum -y install https://download.postgresql.org/pub/repos/yum/11/redhat/rhel-7-x86_64/pgdg-centos11-11-2.noarch.rpm
     - yum -y install git make postgresql11 postgresql11-server postgresql11-devel pgxnclient python-setuptools
-<<<<<<< HEAD
     - /usr/pgsql-11/bin/pg_config
-=======
->>>>>>> bbec74b0
     - export PATH="$PATH:/usr/pgsql-11/bin"
     - pgxn install ddlx
     - cd /tmp
     - git clone https://gitlab.com/dalibo/postgresql_anonymizer.git anonymizer
     - cd anonymizer
-<<<<<<< HEAD
-=======
-    - /usr/pgsql-11/bin/pg_config
->>>>>>> bbec74b0
     - make
     - make install
   when: manual
@@ -179,46 +172,10 @@
     - make install
     - make demo
   when: manual
-<<<<<<< HEAD
-
-random:
-  stage: test
-  script:
-    - apt-get update && apt-get install -y make postgresql-server-dev-11 postgresql-contrib-11  pgxnclient
-    - pgxn install ddlx
-    - make extension
-    - make install
-    - make --always-make demo_random
-  when: manual
-
-masking:
-  stage: test
-  script:
-    - apt-get update && apt-get install -y make postgresql-server-dev-11 postgresql-contrib-11 pgxnclient
-    - pgxn install ddlx
-    - make extension
-    - make install
-    - make --always-make demo_masking
-  when: manual
-
-
-partial:
-  stage: test
-  script:
-    - apt-get update && apt-get install -y make postgresql-server-dev-11 postgresql-contrib-11 pgxnclient
-    - pgxn install ddlx
-    - make extension
-    - make install
-    - make --always-make demo_partial
-  when: manual
-
-
-=======
   artifacts:
     paths:
         - demo/*.out
     expire_in: 1 day
->>>>>>> bbec74b0
 
 pgxn:
   stage: deploy
